--- conflicted
+++ resolved
@@ -1,27 +1,21 @@
 # Architecture
+
 The Miden Architecture document describes the concept of how the participants of the network interact with each other in Polygon Miden. The architecture reflects our design goal of **building an Ethereum-scaling solution that extends its feature set**. Miden enables developers to build faster, safer, and more private decentralized applications. Rollups allow the creation of new design spaces while retaining the collateral economic security of Ethereum. This is where we innovate while the base layer provides stability and keeps evolving slowly.
 
 The [**Actor Model**](https://en.wikipedia.org/wiki/Actor_model) is our inspiration for achieving concurrent, local state changes in distributed systems like a blockchain. In the Actor Model, actors play the role of little state machines, meaning each actor is responsible for their own state. Actors have inboxes to send and receive messages to communicate with other actors. Messages can be read asynchronously.
 
 ## Basic Concepts
+
 Users can interact with the network by executing transactions. There are **Accounts** and **Notes** in Polygon Miden, both of which can hold assets. Transactions can be thought of as facilitating changes to account states. They basically take one single account and certain notes as input and output the same account in a different condition along with some other notes.
 
-<<<<<<< HEAD
 The Miden architecture's core concepts are as follows: 
-=======
-The concepts which constitutes the Miden Architecture are
->>>>>>> 524f1ff0
 
 * Accounts, Notes and Transaction model
 * State and Execution model
 
-<<<<<<< HEAD
 ## Transaction Life Cycle
-Let's examine how Alice can send Bob 5 MATIC in Polygon Miden to demonstrate the primary protocol. We'll be showcasing all three basic concepts i.e., Accounts, Notes, and Transactions.
-=======
-## Transaction life cycle
-To illustrate the core protocol, let's look at how Alice can send Bob 5 MATIC in Polygon Miden. The core concepts of Polygon Miden are Accounts, Notes and Transactions.
->>>>>>> 524f1ff0
+
+Let's examine how Alice can send Bob 5 MATIC in Polygon Miden to demonstrate the core protocol. We'll be showcasing all three basic concepts i.e., Accounts, Notes, and Transactions.
 
 _Note: Due to the asynchronous execution model, the assets must be transferred in two separate transactions._
 
@@ -53,15 +47,12 @@
 
 - Now, Bob gets the 5 MATIC in his account. Voila! the transfer of assets is completed.
 
-<<<<<<< HEAD
     <p align="center">
         <img src="./diagrams/architecture/transaction_lifecycle/Account_Bob_1.png">
     </p>
-=======
-Now, Bob got 5 MATIC in his account.
->>>>>>> 524f1ff0
 
 ## State and Execution Model
+
 **State model** defines how the current state of all accounts and notes at a certain point in time can be thought of. And the **Execution model** defines the rules about how this state progresses from `t` to `t+1`.
 
 In the upcoming sections of this documentation, we'll dive deeper into State and Exectuions as well.